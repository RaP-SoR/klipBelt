name: klipper3d deploy
on:
  schedule:
    - cron: "0 0 * * *"
  push:
    branches:
      - master
    paths:
      - docs/**
      - .github/workflows/klipper3d-deploy.yaml
jobs:
  deploy:
    runs-on: ubuntu-latest
    steps:
      - uses: actions/checkout@v3
      - name: Setup python
<<<<<<< HEAD
        uses: actions/setup-python@v3
=======
        uses: actions/setup-python@v4
>>>>>>> 261efdd8
        with:
          python-version: '3.8'
      - uses: actions/cache@v3
        with:
          path: ~/.cache/pip
          key: ${{ runner.os }}-pip-${{ hashFiles('docs/_klipper3d/mkdocs-requirements.txt') }}
          restore-keys: |
            ${{ runner.os }}-pip-
      - name: Install dependencies
        run: pip install -r docs/_klipper3d/mkdocs-requirements.txt
      - name: Build MkDocs Pages
        run: docs/_klipper3d/build-translations.sh
      - name: Deploy
<<<<<<< HEAD
        uses: JamesIves/github-pages-deploy-action@v4.4.2
=======
        uses: JamesIves/github-pages-deploy-action@v4.4.3
>>>>>>> 261efdd8
        with:
          branch: gh-pages # The branch the action should deploy to.
          folder: site # The folder the action should deploy.<|MERGE_RESOLUTION|>--- conflicted
+++ resolved
@@ -14,11 +14,7 @@
     steps:
       - uses: actions/checkout@v3
       - name: Setup python
-<<<<<<< HEAD
-        uses: actions/setup-python@v3
-=======
         uses: actions/setup-python@v4
->>>>>>> 261efdd8
         with:
           python-version: '3.8'
       - uses: actions/cache@v3
@@ -32,11 +28,7 @@
       - name: Build MkDocs Pages
         run: docs/_klipper3d/build-translations.sh
       - name: Deploy
-<<<<<<< HEAD
-        uses: JamesIves/github-pages-deploy-action@v4.4.2
-=======
         uses: JamesIves/github-pages-deploy-action@v4.4.3
->>>>>>> 261efdd8
         with:
           branch: gh-pages # The branch the action should deploy to.
           folder: site # The folder the action should deploy.